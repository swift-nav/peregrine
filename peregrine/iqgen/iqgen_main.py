--- conflicted
+++ resolved
@@ -28,7 +28,6 @@
   hasProgressBar = False
 
 from peregrine.iqgen.bits.satellite_gps import GPSSatellite
-from peregrine.iqgen.bits.satellite_glo import GLOSatellite
 
 # Doppler objects
 from peregrine.iqgen.bits.doppler_poly import zeroDoppler
@@ -59,7 +58,6 @@
 from peregrine.iqgen.bits.message_block import Message as BlockMessage
 from peregrine.iqgen.bits.message_cnav import Message as CNavMessage
 from peregrine.iqgen.bits.message_lnav import Message as LNavMessage
-from peregrine.iqgen.bits.message_glo import Message as GLOMessage
 
 # Bit stream encoders
 from peregrine.iqgen.bits.encoder_gps import GPSL1BitEncoder
@@ -69,16 +67,6 @@
 from peregrine.iqgen.bits.encoder_gps import GPSL2TwoBitsEncoder
 from peregrine.iqgen.bits.encoder_gps import GPSL1L2TwoBitsEncoder
 
-from peregrine.iqgen.bits.encoder_glo import GLONASSL1BitEncoder
-from peregrine.iqgen.bits.encoder_glo import GLONASSL2BitEncoder
-from peregrine.iqgen.bits.encoder_glo import GLONASSL1L2BitEncoder
-from peregrine.iqgen.bits.encoder_glo import GLONASSL1TwoBitsEncoder
-from peregrine.iqgen.bits.encoder_glo import GLONASSL2TwoBitsEncoder
-from peregrine.iqgen.bits.encoder_glo import GLONASSL1L2TwoBitsEncoder
-
-from peregrine.iqgen.bits.encoder_other import GPSGLONASSBitEncoder
-from peregrine.iqgen.bits.encoder_other import GPSGLONASSTwoBitsEncoder
-
 from peregrine.iqgen.generate import generateSamples
 
 from peregrine.iqgen.bits.satellite_factory import factoryObject as satelliteFO
@@ -92,10 +80,7 @@
            'power': AmplitudeBase.UNITS_POWER,
            'snr': AmplitudeBase.UNITS_SNR,
            'snr-db': AmplitudeBase.UNITS_SNR_DB}
-<<<<<<< HEAD
-
-=======
->>>>>>> 82f9e416
+
 
 
 def computeTimeDelay(doppler, symbol_index, chip_index, signal):
@@ -151,11 +136,6 @@
       # Add SV to the tail of the list.
       if option_string == '--gps-sv':
         sv = GPSSatellite(int(values))
-<<<<<<< HEAD
-=======
-      elif option_string == '--glo-sv':
-        sv = GLOSatellite(int(values))
->>>>>>> 82f9e416
       else:
         raise ValueError("Option value is not supported: %s" % option_string)
       namespace.gps_sv.append(sv)
@@ -224,12 +204,6 @@
         sv.setL2CLCodeType(namespace.l2cl_code_type)
         sv.setL1CAEnabled(l1caEnabled)
         sv.setL2CEnabled(l2cEnabled)
-<<<<<<< HEAD
-=======
-      elif isinstance(sv, GLOSatellite):
-        sv.setL1Enabled(l1caEnabled)
-        sv.setL2Enabled(l2cEnabled)
->>>>>>> 82f9e416
       else:
         raise ValueError("Unsupported object type in SV list")
 
@@ -246,16 +220,6 @@
           frequency_hz = signals.GPS.L2C.CENTER_FREQUENCY_HZ
         else:
           raise ValueError("Signal band must be specified before doppler")
-<<<<<<< HEAD
-=======
-      elif isinstance(sv, GLOSatellite):
-        if sv.isL1Enabled():
-          frequency_hz = signals.GLONASS.L1S[sv.prn].CENTER_FREQUENCY_HZ
-        elif sv.isL2Enabled():
-          frequency_hz = signals.GLONASS.L2S[sv.prn].CENTER_FREQUENCY_HZ
-        else:
-          raise ValueError("Signal band must be specified before doppler")
->>>>>>> 82f9e416
       else:
         raise ValueError("Signal band must be specified before doppler")
 
@@ -385,12 +349,6 @@
         if isinstance(sv, GPSSatellite):
           messageL1 = LNavMessage(sv.prn)
           messageL2 = CNavMessage(sv.prn)
-<<<<<<< HEAD
-=======
-        elif isinstance(sv, GLOSatellite):
-          messageL1 = GLOMessage(sv.prn)
-          messageL2 = GLOMessage(sv.prn)
->>>>>>> 82f9e416
         else:
           raise ValueError(
               "Message type is not supported for a satellite type")
@@ -399,12 +357,6 @@
       if isinstance(sv, GPSSatellite):
         sv.setL1CAMessage(messageL1)
         sv.setL2CMessage(messageL2)
-<<<<<<< HEAD
-=======
-      elif isinstance(sv, GLOSatellite):
-        sv.setL1Message(messageL1)
-        sv.setL2Message(messageL2)
->>>>>>> 82f9e416
       else:
         raise ValueError("Unsupported object type in SV list")
 
@@ -426,12 +378,6 @@
       if isinstance(sv, GPSSatellite):
         sv.setL1CAMessage(message)
         sv.setL2CMessage(message)
-<<<<<<< HEAD
-=======
-      elif isinstance(sv, GLOSatellite):
-        sv.setL1Message(message)
-        sv.setL2Message(message)
->>>>>>> 82f9e416
       else:
         raise ValueError("Unsupported object type in SV list")
 
@@ -487,10 +433,6 @@
   parser.add_argument('--gps-sv',
                       default=[],
                       help='Enable GPS satellite',
-                      action=AddSv)
-  parser.add_argument('--glo-sv',
-                      default=[],
-                      help='Enable GLONASS satellite',
                       action=AddSv)
   parser.add_argument('--bands',
                       default="l1ca",
@@ -534,10 +476,7 @@
                           help="Doppler change period (seconds)",
                           action=UpdateDopplerType)
   dopplerGrp.add_argument('--ignore-code-doppler',
-<<<<<<< HEAD
-=======
                           type=bool,
->>>>>>> 82f9e416
                           help="Disable doppler for code and data processing",
                           action=DisableCodeDoppler)
   amplitudeGrp = parser.add_argument_group("Amplitude Control",
@@ -717,8 +656,6 @@
   print "  Batch size:      ", outputConfig.SAMPLE_BATCH_SIZE
   print "  GPS L1 IF:       ", outputConfig.GPS.L1.INTERMEDIATE_FREQUENCY_HZ
   print "  GPS L2 IF:       ", outputConfig.GPS.L2.INTERMEDIATE_FREQUENCY_HZ
-  print "  GLONASS L1[0] IF:", outputConfig.GLONASS.L1.INTERMEDIATE_FREQUENCIES_HZ[0]
-  print "  GLONASS L2[0] IF:", outputConfig.GLONASS.L2.INTERMEDIATE_FREQUENCIES_HZ[0]
   print "Other parameters:"
   print "  TCXO:           ", args.tcxo
   print "  noise sigma:    ", args.noise_sigma
@@ -744,9 +681,7 @@
   '''
   result = {}
   bands = [outputConfig.GPS.L1,
-           outputConfig.GPS.L2,
-           outputConfig.GLONASS.L1,
-           outputConfig.GLONASS.L2]
+           outputConfig.GPS.L2]
   for band in bands:
     bandEnabled = False
     for sv in signalSources:
@@ -773,46 +708,25 @@
   '''
   enabledGPSL1 = enabledBands[outputConfig.GPS.L1.NAME]
   enabledGPSL2 = enabledBands[outputConfig.GPS.L2.NAME]
-  enabledGLONASSL1 = enabledBands[outputConfig.GLONASS.L1.NAME]
-  enabledGLONASSL2 = enabledBands[outputConfig.GLONASS.L2.NAME]
 
   enabledGPS = enabledGPSL1 or enabledGPSL2
-  enabledGLONASS = enabledGLONASSL1 or enabledGLONASSL2
   # Configure data encoder
   if encoderType == "1bit":
-    if enabledGPS and enabledGLONASS:
-      encoder = GPSGLONASSBitEncoder(outputConfig)
-    elif enabledGPS:
+    if enabledGPS:
       if enabledGPSL1 and enabledGPSL2:
         encoder = GPSL1L2BitEncoder(outputConfig)
       elif enabledGPSL2:
         encoder = GPSL2BitEncoder(outputConfig)
       else:
         encoder = GPSL1BitEncoder(outputConfig)
-    elif enabledGLONASS:
-      if enabledGLONASSL1 and enabledGLONASSL2:
-        encoder = GLONASSL1L2BitEncoder(outputConfig)
-      elif enabledGLONASSL2:
-        encoder = GLONASSL2BitEncoder(outputConfig)
-      else:
-        encoder = GLONASSL1BitEncoder(outputConfig)
   elif encoderType == "2bits":
-    if enabledGPS and enabledGLONASS:
-      encoder = GPSGLONASSTwoBitsEncoder(outputConfig)
-    elif enabledGPS:
+    if enabledGPS:
       if enabledGPSL1 and enabledGPSL2:
         encoder = GPSL1L2TwoBitsEncoder(outputConfig)
       elif enabledGPSL2:
         encoder = GPSL2TwoBitsEncoder(outputConfig)
       else:
         encoder = GPSL1TwoBitsEncoder(outputConfig)
-    elif enabledGLONASS:
-      if enabledGLONASSL1 and enabledGLONASSL2:
-        encoder = GLONASSL1L2TwoBitsEncoder(outputConfig)
-      elif enabledGLONASSL2:
-        encoder = GLONASSL2TwoBitsEncoder(outputConfig)
-      else:
-        encoder = GLONASSL1TwoBitsEncoder(outputConfig)
   else:
     raise ValueError("Encoder type is not supported")
 
@@ -871,64 +785,6 @@
     parser.print_help()
     return 0
 
-<<<<<<< HEAD
-  if args.profile == "low_rate":
-    outputConfig = LowRateConfig
-  elif args.profile == "normal_rate":
-    outputConfig = NormalRateConfig
-  elif args.profile == "high_rate":
-    outputConfig = HighRateConfig
-  elif args.profile == "custom_rate":
-    outputConfig = CustomRateConfig
-  else:
-    raise ValueError()
-
-  print "Output configuration:"
-  print "  Description:     ", outputConfig.NAME
-  print "  Sampling rate:   ", outputConfig.SAMPLE_RATE_HZ
-  print "  Batch size:      ", outputConfig.SAMPLE_BATCH_SIZE
-  print "  GPS L1 IF:       ", outputConfig.GPS.L1.INTERMEDIATE_FREQUENCY_HZ
-  print "  GPS L2 IF:       ", outputConfig.GPS.L2.INTERMEDIATE_FREQUENCY_HZ
-  print "  GLONASS L1[0] IF:", outputConfig.GLONASS.L1.INTERMEDIATE_FREQUENCIES_HZ[0]
-  print "  GLONASS L2[0] IF:", outputConfig.GLONASS.L2.INTERMEDIATE_FREQUENCIES_HZ[0]
-  print "Other parameters:"
-  print "  TCXO:           ", args.tcxo
-  print "  noise sigma:    ", args.noise_sigma
-  print "  satellites:     ", [sv.getName() for sv in args.gps_sv]
-  print "  group delays:    ", args.group_delays
-
-  # Check which signals are enabled on each of satellite to select proper
-  # output encoder
-  enabledGPSL1 = False
-  enabledGPSL2 = False
-  enabledGPS = False
-
-  for sv in args.gps_sv:
-    enabledGPSL1 |= sv.isBandEnabled(outputConfig.GPS.L1, outputConfig)
-    enabledGPSL2 |= sv.isBandEnabled(outputConfig.GPS.L2, outputConfig)
-
-  enabledGPS |= enabledGPSL1 or enabledGPSL2
-
-  # Configure data encoder
-  if args.encoder == "1bit":
-    if enabledGPS:
-      if enabledGPSL1 and enabledGPSL2:
-        encoder = GPSL1L2BitEncoder(outputConfig)
-      elif enabledGPSL2:
-        encoder = GPSL2BitEncoder(outputConfig)
-      else:
-        encoder = GPSL1BitEncoder(outputConfig)
-  elif args.encoder == "2bits":
-    if enabledGPS:
-      if enabledGPSL1 and enabledGPSL2:
-        encoder = GPSL1L2TwoBitsEncoder(outputConfig)
-      elif enabledGPSL2:
-        encoder = GPSL2TwoBitsEncoder(outputConfig)
-      else:
-        encoder = GPSL1TwoBitsEncoder(outputConfig)
-  else:
-    raise ValueError("Encoder type is not supported")
-=======
   outputConfig = selectOutputConfig(args.profile)
   printOutputConfig(outputConfig, args)
 
@@ -941,7 +797,6 @@
 
   # Configure data encoder
   encoder = selectEncoder(args.encoder, outputConfig, enabledBands)
->>>>>>> 82f9e416
 
   if enabledGPSL1:
     signal = signals.GPS.L1CA
