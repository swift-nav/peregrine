# Copyright (C) 2016 Swift Navigation Inc.
# Contact: Valeri Atamaniouk <valeri@swiftnav.com>
#
# This source is subject to the license found in the file 'LICENSE' which must
# be be distributed together with this source. All other rights reserved.
#
# THIS CODE AND INFORMATION IS PROVIDED "AS IS" WITHOUT WARRANTY OF ANY KIND,
# EITHER EXPRESSED OR IMPLIED, INCLUDING BUT NOT LIMITED TO THE IMPLIED
# WARRANTIES OF MERCHANTABILITY AND/OR FITNESS FOR A PARTICULAR PURPOSE.

"""
The :mod:`peregrine.iqgen.amplitude_base` module contains classes and functions
related to base implementation of amplitude class.

"""

import numpy


class NoiseParameters(object):
  '''
  Container class for holding noise generation parameters.
  '''

  def __init__(self, samplingFreqHz, noiseSigma):
    '''
    Parameters
    ----------
    samplingFreqHz : float or long
      Sampling frequency in Hz
    noiseSigma : float
      Noise Sigma value
    '''
    super(NoiseParameters, self).__init__()
    self.samplingFreqHz = samplingFreqHz
    self.noiseSigma = noiseSigma

    # Compute coefficient for 1ms integration
    self.signalK = noiseSigma * 2. * \
        numpy.sqrt(1000000. / float(samplingFreqHz))

    self.freqTimeTau = 1e-6 * float(samplingFreqHz)

  def getSamplingFreqHz(self):
    '''
    Get sampling frequency.

    Returns
    -------
    float or long
      Sampling frequency in Hz
    '''
    return self.samplingFreqHz

  def getNoiseSigma(self):
    '''
    Get noise Sigma.

    Returns
    -------
    float
      Noise sigma value
    '''
    return self.noiseSigma

  def getFreqTimesTau(self):
    '''
    Get sampling integration parameter.

    Returns
    -------
    float
      Integration parameter of the sampling frequency times integration time.
    '''
    return self.freqTimeTau

  def getSignalK(self):
    '''
    Get amplification coefficient for SNR at 0 dB.

    Returns
    -------
    float
      Signal amplification coefficient for SNR at 0 dB.
    '''
    return self.signalK


class AmplitudeBase(object):
  '''
  Amplitude control for a signal source.

  Attributes
  ----------
  UNITS_AMPLITUDE : string
    Type of object for measuring signal in amplitude. SNR is dependent on
    amplitude square.
  UNITS_POWER : string
    Type of object for measuring signal in power. SNR is linearly dependent on
    power.
  UNITS_SNR : string
    Type of object for measuring signal in SNR.
  UNITS_SNR_DB : string
    Type of object for measuring signal in SNR dB.

  '''

  UNITS_AMPLITUDE = 'AMP'
  UNITS_POWER = 'PWR'
  UNITS_SNR = 'SNR'
  UNITS_SNR_DB = 'SNR_DB'

  def __init__(self, units):
    '''
    Constructs base object for amplitude control.

    Parameters
    ----------
    units : string
      Object units. Can be one of the supported values:
      - AmplitudeBase::UNITS_AMPLITUDE -- Amplitude units
      - AmplitudeBase::UNITS_SNR_DB -- SNR in dB
      - AmplitudeBase::UNITS_SNR -- SNR
      - AmplitudeBase::UNITS_POWER -- Power units
    '''
    super(AmplitudeBase, self).__init__()
    self.units = units

  def getUnits(self):
    '''
    Provides access to units.

    Returns
    -------
    string
      Amplitude units
    '''
    return self.units

  def applyAmplitude(self, signal, userTimeAll_s, noiseParams=None):
    '''
    Applies amplitude modulation to signal.

    Parameters
    ----------
    signal : numpy.ndarray
      Signal sample vector. Each element defines signal amplitude in range
      [-1; +1]. This vector is modified in place.
    userTimeAll_s : numpy.ndarray
      Sample time vector. Each element defines sample time in seconds.
    noiseParams : NoiseParameters
      Noise parameters to adjust signal amplitude level.

    Returns
    -------
    numpy.ndarray
      Array with output samples
    '''
    raise NotImplementedError()

  def computeSNR(self, noiseParams):
    '''
    Computes signal to noise ratio in dB.

    Parameters
    ----------
    noiseParams : NoiseParameters
      Noise parameter container

    Returns
    -------
    float
      SNR in dB
    '''
    raise NotImplementedError()

  @staticmethod
  def convertUnits2SNR(value, units, noiseParams):
    '''
    Converts signal units to SNR in dB

    Parameters
    ----------
    noiseParams : NoiseParameters
      Noise parameter container

    Returns
    -------
    float
      SNR in dB
    '''

    noiseSigma = noiseParams.getNoiseSigma()
    freqTimesTau = noiseParams.getFreqTimesTau()

    if units == AmplitudeBase.UNITS_AMPLITUDE:
      power = numpy.square(value)
      snr = freqTimesTau * power / (4. * noiseSigma * noiseSigma)
      snrDb = 10 * numpy.log10(snr)
    elif units == AmplitudeBase.UNITS_POWER:
      power = value
      snr = freqTimesTau * power / (4. * noiseSigma * noiseSigma)
      snrDb = 10 * numpy.log10(snr)
    elif units == AmplitudeBase.UNITS_SNR:
      snr = value
      snrDb = 10 * numpy.log10(snr)
    elif units == AmplitudeBase.UNITS_SNR_DB:
      snrDb = value
<<<<<<< HEAD
    else:
=======
    else:  # pragma: no cover
>>>>>>> 82f9e416
      assert False
    return snrDb

  @staticmethod
  def convertUnits2Amp(value, units, noiseParams):
    '''
    Converts signal units to amplitude

    Parameters
    ----------
    noiseParams : NoiseParameters
      Noise parameter container

    Returns
    -------
    float
      SNR in dB
    '''

    noiseSigma = noiseParams.getNoiseSigma()
    freqTimesTau = noiseParams.getFreqTimesTau()

    if units == AmplitudeBase.UNITS_AMPLITUDE:
      amp = value
    elif units == AmplitudeBase.UNITS_POWER:
      amp = numpy.sqrt(value)
    elif units == AmplitudeBase.UNITS_SNR:
      snr = value
      amp = numpy.sqrt(4. * snr / freqTimesTau) * noiseSigma
    elif units == AmplitudeBase.UNITS_SNR_DB:
      snrDb = value
      snr = 10. ** (0.1 * snrDb)
      amp = numpy.sqrt(4. * snr / freqTimesTau) * noiseSigma
<<<<<<< HEAD
    else:
=======
    else:  # pragma: no cover
>>>>>>> 82f9e416
      assert False
    return amp<|MERGE_RESOLUTION|>--- conflicted
+++ resolved
@@ -206,11 +206,7 @@
       snrDb = 10 * numpy.log10(snr)
     elif units == AmplitudeBase.UNITS_SNR_DB:
       snrDb = value
-<<<<<<< HEAD
-    else:
-=======
     else:  # pragma: no cover
->>>>>>> 82f9e416
       assert False
     return snrDb
 
@@ -244,10 +240,6 @@
       snrDb = value
       snr = 10. ** (0.1 * snrDb)
       amp = numpy.sqrt(4. * snr / freqTimesTau) * noiseSigma
-<<<<<<< HEAD
-    else:
-=======
     else:  # pragma: no cover
->>>>>>> 82f9e416
       assert False
     return amp